name: Build pr ci-docker

on:
  push:
    branches:
      - push-ci-image # for now let's only build on this branch
  repository_dispatch:
  workflow_call:
    inputs:
      image_postfix:
        required: true
        type: string
  schedule:
    - cron: "6 0 * * *"


concurrency:
  group: ${{ github.workflow }}
  cancel-in-progress: true

jobs:
  build:
    runs-on: ubuntu-22.04

<<<<<<< HEAD
    if: ${{ contains(github.event.head_commit.message, '[build-ci-image]') || contains(github.event.head_commit.message, '[push-ci-image]')|| github.event_name == 'schedule' && '!cancelled()' }}
=======
    if: ${{ contains(github.event.head_commit.message, '[build-ci-image]') || contains(github.event.head_commit.message, '[push-ci-image]') && '!cancelled()' || github.event_name == 'schedule' }}
>>>>>>> eb1a77bb

    strategy:
      matrix:
        file: ["quality", "consistency", "custom-tokenizers", "torch-light", "tf-light", "exotic-models", "torch-tf-light", "torch-jax-light", "jax-light", "examples-torch",  "examples-tf"]
    continue-on-error: true 

    steps:
      - 
        name: Set tag
        run: |
<<<<<<< HEAD
              if ${{contains(github.event.head_commit.message, '[build-ci-image]')}}; then
                  echo "TAG=huggingface/transformers-${{ matrix.file }}:dev" >> "$GITHUB_ENV" 
                  echo "setting it to DEV!"
                  exit 0
=======
              if [ ${{contains(github.event.head_commit.message, '[build-ci-image]')}} ]; then
                  echo "TAG=huggingface/transformers-${{ matrix.file }}:dev" >> "$GITHUB_ENV" 
                  echo "setting it to DEV!"
>>>>>>> eb1a77bb
              else
                  echo "TAG=huggingface/transformers-${{ matrix.file }}" >> "$GITHUB_ENV"
                  
              fi
      -
        name: Set up Docker Buildx
        uses: docker/setup-buildx-action@v3
      -
        name: Check out code
        uses: actions/checkout@v4
      -
        name: Login to DockerHub
        uses: docker/login-action@v3
        with:
          username: ${{ secrets.DOCKERHUB_USERNAME }}
          password: ${{ secrets.DOCKERHUB_PASSWORD }}
      -
        name: Build ${{ matrix.file }}.dockerfile
        uses: docker/build-push-action@v5
        with:
          context: ./docker
          build-args: |
            REF=${{ github.sha }}
          file: "./docker/${{ matrix.file }}.dockerfile"
          push: ${{ contains(github.event.head_commit.message, 'ci-image]') ||  github.event_name == 'schedule' }}
          tags: ${{ env.TAG }}<|MERGE_RESOLUTION|>--- conflicted
+++ resolved
@@ -22,11 +22,7 @@
   build:
     runs-on: ubuntu-22.04
 
-<<<<<<< HEAD
-    if: ${{ contains(github.event.head_commit.message, '[build-ci-image]') || contains(github.event.head_commit.message, '[push-ci-image]')|| github.event_name == 'schedule' && '!cancelled()' }}
-=======
     if: ${{ contains(github.event.head_commit.message, '[build-ci-image]') || contains(github.event.head_commit.message, '[push-ci-image]') && '!cancelled()' || github.event_name == 'schedule' }}
->>>>>>> eb1a77bb
 
     strategy:
       matrix:
@@ -37,16 +33,9 @@
       - 
         name: Set tag
         run: |
-<<<<<<< HEAD
               if ${{contains(github.event.head_commit.message, '[build-ci-image]')}}; then
                   echo "TAG=huggingface/transformers-${{ matrix.file }}:dev" >> "$GITHUB_ENV" 
                   echo "setting it to DEV!"
-                  exit 0
-=======
-              if [ ${{contains(github.event.head_commit.message, '[build-ci-image]')}} ]; then
-                  echo "TAG=huggingface/transformers-${{ matrix.file }}:dev" >> "$GITHUB_ENV" 
-                  echo "setting it to DEV!"
->>>>>>> eb1a77bb
               else
                   echo "TAG=huggingface/transformers-${{ matrix.file }}" >> "$GITHUB_ENV"
                   
