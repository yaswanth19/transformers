--- conflicted
+++ resolved
@@ -12,13 +12,10 @@
 # See the License for the specific language governing permissions and
 # limitations under the License.
 """Janus model configuration"""
-<<<<<<< HEAD
 import copy
 import os
 from dataclasses import field
 from typing import Any, Dict, Optional, Union, List
-=======
->>>>>>> ca570dcc
 
 from ...configuration_utils import PretrainedConfig
 from ...modeling_rope_utils import rope_config_validation
@@ -282,7 +279,6 @@
             **kwargs,
         )
 
-<<<<<<< HEAD
 class JanusGenHeadConfig(PretrainedConfig):
     r"""
     This is the class to store the configuration of a [`JanusGenHead`]. This submodel is used to map
@@ -357,16 +353,6 @@
         self.z_channels = z_channels
         self.dropout_p = dropout_p
 
-=======
-
-class JanusDecoderVisionConfig(PretrainedConfig):
-    """A custom VQ config model"""
-
-    # TODO
-    def __init__(self):
-        pass
->>>>>>> ca570dcc
-
 
 class JanusConfig(PretrainedConfig):
     r"""
@@ -424,9 +410,8 @@
     ```"""
 
     model_type = "janus"
-<<<<<<< HEAD
     sub_configs = {"text_config": JanusTextConfig,
-                   "encoder_vision_config": JanusEncoderVisionConfig,
+                   "encoder_vision_config": JanusVisionEncoderConfig,
                    "gen_head_config": JanusGenHeadConfig,
                    "gen_aligner_config": JanusGenAlignerConfig,
                    "gen_vision_config": JanusGenVisionConfig
@@ -443,40 +428,11 @@
                 locals()[config_name] = config_class(**locals()[config_name])
 
         text_config = JanusTextConfig(**text_config)
-        encoder_vision_config = JanusEncoderVisionConfig(**encoder_vision_config)
+        encoder_vision_config = JanusVisionEncoderConfig(**encoder_vision_config)
         gen_head_config = JanusGenHeadConfig(**gen_head_config)
         gen_aligner_config = JanusGenAlignerConfig(**gen_aligner_config)
         gen_vision_config = JanusGenVisionConfig(**gen_vision_config)
 
 
 __all__ = ["JanusGenHeadConfig", "JanusGenAlignerConfig", "JanusGenVisionConfig",
-           "JanusTextConfig", "JanusEncoderVisionConfig", "JanusConfig"]
-=======
-    sub_configs = {
-        "text_config": JanusTextConfig,
-        "encoder_vision_config": JanusVisionEncoderConfig,
-        "decoder_vision_config": JanusDecoderVisionConfig,
-    }
-
-    def __init__(self, text_config, encoder_vision_config, decoder_vision_config, **kwargs):
-        super.__init__(**kwargs)
-
-        if text_config is None:
-            text_config = {}
-            logger.info("`text_config` is None. Initializaing with default JanusTextConfig values")
-
-        if encoder_vision_config is None:
-            encoder_vision_config = {}
-            logger.info("`encodr_vision_config` is None. Initializaing with default JanusVisionEncoderConfig values")
-
-        if decoder_vision_config is None:
-            decoder_vision_config = {}
-            logger.info("`text_config` is None. Initializaing with default JanusDecoderVisionConfig values")
-
-        text_config = JanusTextConfig(**text_config)
-        encoder_vision_config = JanusVisionEncoderConfig(**encoder_vision_config)
-        decoder_vision_config = JanusDecoderVisionConfig(**decoder_vision_config)
-
-
-__all__ = ["JanusDecoderVisionConfig", "JanusTextConfig", "JanusVisionEncoderConfig", "JanusConfig"]
->>>>>>> ca570dcc
+           "JanusTextConfig", "JanusVisionEncoderConfig", "JanusConfig"]