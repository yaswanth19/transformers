--- conflicted
+++ resolved
@@ -96,13 +96,31 @@
 # General docstring
 _CONFIG_FOR_DOC = "JanusConfig"
 
-
-<<<<<<< HEAD
+JANUS_START_DOCSTRING = r"""
+    This model inherits from [`PreTrainedModel`]. Check the superclass documentation for the generic methods the
+    library implements for all its model (such as downloading or saving, resizing the input embeddings, pruning heads
+    etc.)
+
+    This model is also a PyTorch [torch.nn.Module](https://pytorch.org/docs/stable/nn.html#torch.nn.Module) subclass.
+    Use it as a regular PyTorch Module and refer to the PyTorch documentation for all matter related to general usage
+    and behavior.
+
+    Parameters:
+        config ([`LlamaConfig`]):
+            Model configuration class with all the parameters of the model. Initializing with a config file does not
+            load the weights associated with the model, only the configuration. Check out the
+            [`~PreTrainedModel.from_pretrained`] method to load the model weights.
+"""
+
+
+@add_start_docstrings(
+    "The bare Janus Model outputting raw hidden-states without any specific head on top.",
+    JANUS_START_DOCSTRING,
+)
 class JanusPreTrainedModel(PreTrainedModel):
     config_class = JanusConfig
     base_model_prefix = "model"
     supports_gradient_checkpointing = True
-    _no_split_modules = ["LlamaDecoderLayer"]
     _skip_keys_device_placement = ["past_key_values", "causal_mask"]
     _supports_flash_attn_2 = True
     _supports_sdpa = True
@@ -128,10 +146,6 @@
 class JanusVisionPatchEmbeddings(ViTPatchEmbeddings):
     pass
 
-
-# ToDO: Is interpolate pos embeddings required for this model as of now passing?
-=======
->>>>>>> f61bc7cb
 @dataclass
 class JanusVQVAEOutput(ModelOutput):
     """
@@ -274,7 +288,7 @@
         new_height = height // self.patch_size
         new_width = width // self.patch_size
 
-        sqrt_num_positions = torch_int(num_positions ** 0.5)
+        sqrt_num_positions = torch_int(num_positions**0.5)
         patch_pos_embed = patch_pos_embed.reshape(1, sqrt_num_positions, sqrt_num_positions, dim)
         patch_pos_embed = patch_pos_embed.permute(0, 3, 1, 2)
 
@@ -332,7 +346,7 @@
                 f"embed_dim must be divisible by num_heads (got `embed_dim`: {self.embed_dim} and `num_heads`:"
                 f" {self.num_heads})."
             )
-        self.scale = self.head_dim ** -0.5
+        self.scale = self.head_dim**-0.5
         self.attention_dropout = config.attention_dropout
         proj_dropout = config.projection_dropout
         qk_norm = config.use_qk_norm
@@ -345,10 +359,10 @@
         self.key_norm = nn.LayerNorm(self.embed_dim) if qk_norm else nn.Identity()
 
     def forward(
-            self,
-            hidden_states: torch.Tensor,
-            attention_mask: Optional[torch.Tensor] = None,
-            output_attentions: Optional[torch.Tensor] = None,
+        self,
+        hidden_states: torch.Tensor,
+        attention_mask: Optional[torch.Tensor] = None,
+        output_attentions: Optional[torch.Tensor] = None,
     ):
         batch_size, seq_len, _ = hidden_states.size()
 
@@ -415,10 +429,10 @@
         self._flash_attn_uses_top_left_mask = not is_flash_attn_greater_or_equal_2_10()
 
     def forward(
-            self,
-            hidden_states: torch.Tensor,
-            attention_mask: Optional[torch.LongTensor] = None,
-            output_attentions: bool = False,
+        self,
+        hidden_states: torch.Tensor,
+        attention_mask: Optional[torch.LongTensor] = None,
+        output_attentions: bool = False,
     ) -> Tuple[torch.Tensor, Optional[torch.Tensor], Optional[Tuple[torch.Tensor]]]:
         batch_size, seq_len, _ = hidden_states.size()
 
@@ -489,10 +503,10 @@
 
     # Adapted from transformers.models.llama.modeling_llama.LlamaSdpaAttention.forward
     def forward(
-            self,
-            hidden_states: torch.Tensor,
-            attention_mask: Optional[torch.Tensor] = None,
-            output_attentions: Optional[bool] = False,
+        self,
+        hidden_states: torch.Tensor,
+        attention_mask: Optional[torch.Tensor] = None,
+        output_attentions: Optional[bool] = False,
     ) -> Tuple[torch.Tensor, Optional[torch.Tensor]]:
         if output_attentions:
             # TODO: Improve this warning with e.g. `model.config.attn_implementation = "manual"` once this is implemented.
@@ -591,10 +605,10 @@
         self.mlp = JanusVisionMLP(config)
 
     def forward(
-            self,
-            hidden_states: torch.Tensor,
-            attention_mask: torch.Tensor,
-            output_attentions: Optional[bool] = False,
+        self,
+        hidden_states: torch.Tensor,
+        attention_mask: torch.Tensor,
+        output_attentions: Optional[bool] = False,
     ) -> Tuple[torch.FloatTensor]:
         """
         Args:
@@ -636,7 +650,7 @@
         self.num_heads = config.num_attention_heads
         self.head_dim = self.hidden_size // self.num_heads
         self.mlp_ratio = getattr(config, "mlp_ratio", 4.0)
-        self.scale = self.head_dim ** -0.5
+        self.scale = self.head_dim**-0.5
 
         # Learnable latent query (probe)
         self.latent = nn.Parameter(torch.zeros(1, self.latent_len, self.hidden_size))
@@ -944,56 +958,6 @@
         return hidden_state
 
 
-<<<<<<< HEAD
-=======
-JANUS_START_DOCSTRING = r"""
-    This model inherits from [`PreTrainedModel`]. Check the superclass documentation for the generic methods the
-    library implements for all its model (such as downloading or saving, resizing the input embeddings, pruning heads
-    etc.)
-
-    This model is also a PyTorch [torch.nn.Module](https://pytorch.org/docs/stable/nn.html#torch.nn.Module) subclass.
-    Use it as a regular PyTorch Module and refer to the PyTorch documentation for all matter related to general usage
-    and behavior.
-
-    Parameters:
-        config ([`LlamaConfig`]):
-            Model configuration class with all the parameters of the model. Initializing with a config file does not
-            load the weights associated with the model, only the configuration. Check out the
-            [`~PreTrainedModel.from_pretrained`] method to load the model weights.
-"""
-
-
-@add_start_docstrings(
-    "The bare Janus Model outputting raw hidden-states without any specific head on top.",
-    JANUS_START_DOCSTRING,
-)
-class JanusPreTrainedModel(PreTrainedModel):
-    config_class = JanusConfig
-    base_model_prefix = "model"
-    supports_gradient_checkpointing = True
-    _skip_keys_device_placement = ["past_key_values", "causal_mask"]
-    _supports_flash_attn_2 = True
-    _supports_sdpa = True
-    _supports_quantized_cache = True
-    _supports_cache_class = True
-    _supports_static_cache = True
-    _supports_param_buffer_assignment = False
-
-    def _init_weights(self, module):
-        std = self.config.vision_config.initializer_range
-        if isinstance(module, JanusVQVAE):
-            module.apply(module._init_weights)
-        elif isinstance(module, (nn.Linear, nn.Conv2d)):
-            module.weight.data.normal_(mean=0.0, std=std)
-            if module.bias is not None:
-                module.bias.data.zero_()
-        elif isinstance(module, nn.Embedding):
-            module.weight.data.normal_(mean=0.0, std=std)
-            if module.padding_idx is not None:
-                module.weight.data[module.padding_idx].zero_()
-
-
->>>>>>> f61bc7cb
 class JanusVQVAE(ChameleonVQVAE):
     """Vision Transformer-based VQ-VAE model for encoding and decoding pixel values."""
 
@@ -1027,7 +991,7 @@
         return pixel_values
 
     def forward(
-            self, pixel_values: torch.FloatTensor, return_dict: bool = None
+        self, pixel_values: torch.FloatTensor, return_dict: bool = None
     ) -> Tuple[torch.FloatTensor, torch.FloatTensor]:
         """
         Encodes pixel values into quantized tokens and decodes them back.
@@ -1052,17 +1016,13 @@
         return JanusVQVAEOutput(decoded_pixel_values, emb_loss)
 
 
-<<<<<<< HEAD
-class JanusVQVAEAligner(nn.Module):
+class JanusVQVAEAlignerMLP(nn.Module):
     _no_split_modules = [
         "JanusVQVAEAttnBlock",
         "JanusVQVAEResnetBlock",
         "JanusVQVAEVectorQuantizer",
     ]
 
-=======
-class JanusVQVAEAlignerMLP(nn.Module):
->>>>>>> f61bc7cb
     def __init__(self, config: JanusVQVAEConfig):
         super().__init__()
 
@@ -1170,17 +1130,6 @@
     JANUS_START_DOCSTRING,
 )
 class JanusModel(JanusPreTrainedModel):
-<<<<<<< HEAD
-=======
-    _no_split_modules = [
-        "JanusVisionTransformer",
-        "JanusVisionAlignerMLP",
-        "JanusVQVAE",
-        "JanusVQVAEAlignerMLP",
-        "JanusVQVAEHead",
-    ]
-
->>>>>>> f61bc7cb
     def __init__(self, config: JanusConfig):
         super().__init__(config)
         self.config = config
@@ -1189,20 +1138,13 @@
         self.vision_model = tmp_vision_model.vision_model
         self.aligner = JanusVisionAlignerMLP(self.vision_model.config)
 
-<<<<<<< HEAD
         self.vqmodel = JanusVQVAE._from_config(config.vq_config)
-        self.gen_embed = nn.Embedding(self.vqmodel.config.num_embeddings, self.vqmodel.config.embed_dim)
-        self.gen_aligner = JanusVQVAEAligner(self.vqmodel.config)
-        self.gen_head = JanusVQVAEHead(self.vqmodel.config)
-=======
-        self.vqmodel = JanusVQVAE(config.vq_config)
 
         # Below gen_* modules are used for image generation.
         # Embeddings used for image generation, instead of Janus vision embeddings.
-        self.gen_embed = nn.Embedding(config.vq_config.num_embeddings, config.vq_config.embed_dim)
-        self.gen_aligner = JanusVQVAEAlignerMLP(config.vq_config)
-        self.gen_head = JanusVQVAEHead(config.vq_config)
->>>>>>> f61bc7cb
+        self.gen_embed = nn.Embedding(self.vqmodel.config.num_embeddings, self.vqmodel.config.embed_dim)
+        self.gen_aligner = JanusVQVAEAlignerMLP(self.vqmodel.config)
+        self.gen_head = JanusVQVAEHead(self.vqmodel.config)
 
         self.language_model = AutoModel.from_config(config=config.text_config)
 
@@ -1223,7 +1165,6 @@
 
     @add_start_docstrings_to_model_forward(JANUS_INPUTS_DOCSTRING)
     def forward(
-<<<<<<< HEAD
             self,
             input_ids: torch.LongTensor = None,
             pixel_values: torch.FloatTensor = None,
@@ -1232,29 +1173,13 @@
             past_key_values: Optional[Cache] = None,
             cache_position: Optional[torch.LongTensor] = None,
             inputs_embeds: Optional[torch.FloatTensor] = None,
-            labels: Optional[torch.LongTensor] = None,
+
             use_cache: Optional[bool] = None,
             output_attentions: Optional[bool] = None,
             output_hidden_states: Optional[bool] = None,
             return_dict: Optional[bool] = None,
             logits_to_keep: Union[int, torch.Tensor] = 0,
             **kwargs,
-=======
-        self,
-        input_ids: torch.LongTensor = None,
-        pixel_values: torch.FloatTensor = None,
-        attention_mask: Optional[torch.Tensor] = None,
-        position_ids: Optional[torch.LongTensor] = None,
-        past_key_values: Optional[Cache] = None,
-        cache_position: Optional[torch.LongTensor] = None,
-        inputs_embeds: Optional[torch.FloatTensor] = None,
-        use_cache: Optional[bool] = None,
-        output_attentions: Optional[bool] = None,
-        output_hidden_states: Optional[bool] = None,
-        return_dict: Optional[bool] = None,
-        logits_to_keep: Union[int, torch.Tensor] = 0,
-        **kwargs,
->>>>>>> f61bc7cb
     ):
         output_attentions = output_attentions if output_attentions is not None else self.config.output_attentions
         output_hidden_states = (
@@ -1319,18 +1244,7 @@
 
 class JanusForConditionalGeneration(JanusPreTrainedModel, GenerationMixin):
     _tied_weights_keys = ["model.language_model.embed_tokens.weight", "lm_head.weight"]
-<<<<<<< HEAD
-    _supports_static_cache = False  # `get_image_tokens()`, called when `pixel_values` is passed, is not compilable.
-=======
     _supports_static_cache = True
-    _no_split_modules = [
-        "JanusVisionTransformer",
-        "JanusVisionAlignerMLP",
-        "JanusVQVAE",
-        "JanusVQVAEAligner",
-        "JanusVQVAEHead",
-    ]
->>>>>>> f61bc7cb
 
     def __init__(self, config: JanusConfig):
         super().__init__(config)
@@ -1347,7 +1261,7 @@
     def set_input_embeddings(self, value):
         self.model.language_model.set_input_embeddings(value)
 
-    def prepare_emeddings_for_image_generation(self, inputs: torch.Tensor) -> torch.Tensor:
+    def prepare_embeddings_for_image_generation(self, inputs: torch.Tensor) -> torch.Tensor:
         hidden_state = self.model.gen_embed(inputs)
         hidden_state = self.model.gen_aligner(hidden_state)
         return hidden_state
@@ -1368,21 +1282,21 @@
     @add_start_docstrings_to_model_forward(JANUS_INPUTS_DOCSTRING)
     @replace_return_docstrings(output_type=JanusCausalLMOutputWithPast, config_class=_CONFIG_FOR_DOC)
     def forward(
-            self,
-            input_ids: torch.LongTensor = None,
-            pixel_values: torch.FloatTensor = None,
-            attention_mask: Optional[torch.Tensor] = None,
-            position_ids: Optional[torch.LongTensor] = None,
-            past_key_values: Optional[Cache] = None,
-            cache_position: Optional[torch.LongTensor] = None,
-            inputs_embeds: Optional[torch.FloatTensor] = None,
-            labels: Optional[torch.LongTensor] = None,
-            use_cache: Optional[bool] = None,
-            output_attentions: Optional[bool] = None,
-            output_hidden_states: Optional[bool] = None,
-            return_dict: Optional[bool] = None,
-            logits_to_keep: Union[int, torch.Tensor] = 0,
-            **kwargs,
+        self,
+        input_ids: torch.LongTensor = None,
+        pixel_values: torch.FloatTensor = None,
+        attention_mask: Optional[torch.Tensor] = None,
+        position_ids: Optional[torch.LongTensor] = None,
+        past_key_values: Optional[Cache] = None,
+        cache_position: Optional[torch.LongTensor] = None,
+        inputs_embeds: Optional[torch.FloatTensor] = None,
+        labels: Optional[torch.LongTensor] = None,
+        use_cache: Optional[bool] = None,
+        output_attentions: Optional[bool] = None,
+        output_hidden_states: Optional[bool] = None,
+        return_dict: Optional[bool] = None,
+        logits_to_keep: Union[int, torch.Tensor] = 0,
+        **kwargs,
     ):
         r"""
         Args:
@@ -1443,16 +1357,16 @@
         )
 
     def prepare_inputs_for_generation(
-            self,
-            input_ids,
-            pixel_values=None,
-            past_key_values=None,
-            attention_mask=None,
-            inputs_embeds=None,
-            cache_position=None,
-            position_ids=None,
-            use_cache=True,
-            **kwargs,
+        self,
+        input_ids,
+        pixel_values=None,
+        past_key_values=None,
+        attention_mask=None,
+        inputs_embeds=None,
+        cache_position=None,
+        position_ids=None,
+        use_cache=True,
+        **kwargs,
     ):
         # Overwritten -- in specific circumstances we don't want to forward image inputs to the model
 
@@ -1466,12 +1380,12 @@
 
         if past_key_values is not None:
             if inputs_embeds is not None and input_ids.shape[1] == 0:  # Exception 4
-                inputs_embeds = inputs_embeds[:, -cache_position.shape[0]:]
+                inputs_embeds = inputs_embeds[:, -cache_position.shape[0] :]
             elif (
-                    inputs_embeds is not None  # Exception 1
-                    or (is_torchdynamo_compiling() or cache_position[-1] >= input_ids.shape[1])  # Exception 3
+                inputs_embeds is not None  # Exception 1
+                or (is_torchdynamo_compiling() or cache_position[-1] >= input_ids.shape[1])  # Exception 3
             ):
-                input_ids = input_ids[:, -cache_position.shape[0]:]
+                input_ids = input_ids[:, -cache_position.shape[0] :]
             elif input_ids.shape[1] != cache_position.shape[0]:  # Default case (the "else", a no op, is Exception 2)
                 input_ids = input_ids[:, cache_position]
 
@@ -1710,18 +1624,18 @@
 
 class JanusImageProcessor(BlipImageProcessor):
     def __init__(
-            self,
-            do_resize: bool = True,
-            size: Dict[str, int] = None,
-            min_size: int = 14,
-            resample: PILImageResampling = PILImageResampling.BICUBIC,
-            do_rescale: bool = True,
-            rescale_factor: Union[int, float] = 1 / 255,
-            do_normalize: bool = True,
-            image_mean: Optional[Union[float, List[float]]] = None,
-            image_std: Optional[Union[float, List[float]]] = None,
-            do_convert_rgb: bool = None,
-            **kwargs,
+        self,
+        do_resize: bool = True,
+        size: Dict[str, int] = None,
+        min_size: int = 14,
+        resample: PILImageResampling = PILImageResampling.BICUBIC,
+        do_rescale: bool = True,
+        rescale_factor: Union[int, float] = 1 / 255,
+        do_normalize: bool = True,
+        image_mean: Optional[Union[float, List[float]]] = None,
+        image_std: Optional[Union[float, List[float]]] = None,
+        do_convert_rgb: bool = None,
+        **kwargs,
     ):
         super().__init__(**kwargs)
 
@@ -1732,13 +1646,13 @@
             self.background_color = tuple([int(x * 255) for x in image_mean])
 
     def resize(
-            self,
-            image: np.ndarray,
-            size: Union[Dict[str, int], int],
-            resample: PILImageResampling = PILImageResampling.BICUBIC,
-            data_format: Optional[Union[str, ChannelDimension]] = None,
-            input_data_format: Optional[Union[str, ChannelDimension]] = None,
-            **kwargs,
+        self,
+        image: np.ndarray,
+        size: Union[Dict[str, int], int],
+        resample: PILImageResampling = PILImageResampling.BICUBIC,
+        data_format: Optional[Union[str, ChannelDimension]] = None,
+        input_data_format: Optional[Union[str, ChannelDimension]] = None,
+        **kwargs,
     ) -> np.ndarray:
         """
         Resize an image to dynamically calculated size.
@@ -1819,15 +1733,15 @@
         return image
 
     def postprocess(
-            self,
-            images: ImageInput,
-            do_rescale: bool = None,
-            rescale_factor: float = None,
-            do_normalize: bool = None,
-            image_mean: List[float] = None,
-            image_std: List[float] = None,
-            input_data_format: str = None,
-            return_tensors: str = None,
+        self,
+        images: ImageInput,
+        do_rescale: bool = None,
+        rescale_factor: float = None,
+        do_normalize: bool = None,
+        image_mean: List[float] = None,
+        image_std: List[float] = None,
+        input_data_format: str = None,
+        return_tensors: str = None,
     ):
         do_rescale = do_rescale if do_rescale is not None else self.do_rescale
         rescale_factor = 1.0 / self.rescale_factor if rescale_factor is None else rescale_factor
@@ -1869,11 +1783,11 @@
         return BatchFeature(data=data, tensor_type=return_tensors)
 
     def unnormalize(
-            self,
-            image: np.array,
-            image_mean: Union[float, Iterable[float]],
-            image_std: Union[float, Iterable[float]],
-            input_data_format: Optional[Union[str, ChannelDimension]] = None,
+        self,
+        image: np.array,
+        image_mean: Union[float, Iterable[float]],
+        image_std: Union[float, Iterable[float]],
+        input_data_format: Optional[Union[str, ChannelDimension]] = None,
     ) -> np.array:
         """
         Unnormalizes `image` using the mean and standard deviation specified by `mean` and `std`.
