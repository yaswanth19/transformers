--- conflicted
+++ resolved
@@ -564,16 +564,11 @@
     ],
     "models.janus": [
         "JanusConfig",
-<<<<<<< HEAD
-        "JanusImageProcessor",
-        "JanusProcessor"
-=======
         "JanusVQVAEConfig",
         "JanusVisionConfig",
         "JanusImageProcessor",
         "JanusProcessor",
 
->>>>>>> 6afe55f6
     ],
     "models.llava_next": [
         "LlavaNextConfig",
@@ -5682,15 +5677,6 @@
         InstructBlipVideoVisionConfig,
     )
     from .models.jamba import JambaConfig
-    from .models.janus import (
-        JanusConfig,
-<<<<<<< HEAD
-=======
-        JanusProcessor,
-        JanusVQVAEConfig,
-        JanusVisionConfig,
->>>>>>> 6afe55f6
-    )
     from .models.jetmoe import JetMoeConfig
     from .models.kosmos2 import (
         Kosmos2Config,
